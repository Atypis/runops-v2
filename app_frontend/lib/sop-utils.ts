import { SOPDocument, SOPNode, SOPPublicData } from "./types/sop";
import { Node as FlowNode, Edge as FlowEdge, Position } from 'reactflow'; // Alias to avoid name collision with SOPNode
import { SOPEdge as AppSOPEdge, SOPNode as AppSOPNode } from "./types/sop"; // Explicitly import our types
// Import ELK types for layout options
import { ElkNode, ElkExtendedEdge } from 'elkjs';
import { CustomElkNode, CustomElkEdge, CustomElkNodeData } from './types/sop'; // ADDED Custom types

const COMPOUND_NODE_PADDING_X = 50;
const COMPOUND_NODE_PADDING_Y = 50;
const AVG_CHILD_NODE_WIDTH = 200;
const AVG_CHILD_NODE_HEIGHT = 80;
const AVG_NODESEP = 60;
const AVG_RANKSEP = 80;
const MAX_CHILDREN_PER_ROW_ESTIMATE = 2;
// Revert to more moderate minimums, actual size driven by children + padding
const MIN_COMPOUND_WIDTH = 450; 
const MIN_COMPOUND_HEIGHT = 250;

/**
 * Processes the raw SOP data to resolve child node references and ensure parentIds are set.
 * It iterates through each node and if a node has a 'children' array (of IDs),
 * it finds the actual child node objects and populates the 'childNodes' property.
 * It also assigns a 'parentId' to these childNodes if not already present.
 */
export function processSopData(sopData: SOPDocument): SOPDocument {
  if (!sopData || !sopData.public || !sopData.public.nodes) {
    return sopData; // Return original data if structure is not as expected
  }

  const nodesMap = new Map<string, SOPNode>();
  // Create a deep copy of nodes to ensure mutability for adding parentId
  sopData.public.nodes.forEach(node => {
    nodesMap.set(node.id, JSON.parse(JSON.stringify(node)));
  });

  // First pass: build childNodes arrays and assign parentIds
  nodesMap.forEach(populatedNode => {
    // Check original node's children array from the input sopData, not the copy
    const originalNode = sopData.public.nodes.find(n => n.id === populatedNode.id);
    if (originalNode && originalNode.children && originalNode.children.length > 0) {
      const childNodesFromMap = originalNode.children
        .map(childId => nodesMap.get(childId))
        .filter(childNode => childNode !== undefined) as SOPNode[];
      
      populatedNode.childNodes = childNodesFromMap;
      
      // Assign parentId to these childNodes
      childNodesFromMap.forEach(childNodeInMap => {
        if (childNodeInMap && !childNodeInMap.parentId) { // Check if parentId is not already set
          childNodeInMap.parentId = populatedNode.id;
        }
      });
    }
  });

  // Second pass: ensure parentId is also set for nodes that might have it in original data 
  // but were not part of a children array (e.g. L1_C9_A1_set_last_interaction_date)
  // This is already handled by the deep copy and direct parentId in JSON.
  // The main goal here was to add parentId for those in `children` arrays.

  const processedNodes = Array.from(nodesMap.values());

  return {
    ...sopData,
    public: {
      ...sopData.public,
      nodes: processedNodes,
    },
  };
}

/**
 * Utility function to find the root nodes of the SOP for hierarchical list display.
 * A node is considered a root if it does not have an explicit 'parentId' 
 * AND it is not listed as an ID in another node's 'children' array.
 */
export function getRootNodes(publicData: SOPPublicData): SOPNode[] {
  if (!publicData || !publicData.nodes) return [];

  const allNodes = publicData.nodes;

  return allNodes.filter(node => {
    // Condition 1: Does it have a parentId? If so, it's not a root.
    if (node.parentId) {
      return false;
    }

    // Condition 2: Is it listed in another node's 'children' array?
    // If so, processSopData would have made it a childNode of that other node.
    const isChildInAnotherNodesArray = allNodes.some(potentialParent =>
      potentialParent.id !== node.id && // Cannot be its own parent
      potentialParent.children?.includes(node.id)
    );

    if (isChildInAnotherNodesArray) {
      return false;
    }

    // If it passes both conditions, it's a root node for our display.
    return true;
  });
}

// Function to identify actual start nodes for the flow diagram based on 3 conditions:
// 1. Not a target in any sopDocument.public.edges.
// 2. Does not have a parentId attribute.
// 3. Is not listed in any other node's children array.
const getFlowStartNodeIds = (sopNodes: AppSOPNode[], sopEdges: AppSOPEdge[]): string[] => {
  const targetNodeIdsInEdges = new Set(sopEdges.map(edge => edge.target));
  
  const nodeIsChildInAnotherArray = (nodeId: string, allNodes: AppSOPNode[]): boolean => {
    return allNodes.some(potentialParent =>
      potentialParent.id !== nodeId &&
      potentialParent.children?.includes(nodeId)
    );
  };

  return sopNodes
    .filter(node => 
      !targetNodeIdsInEdges.has(node.id) &&         // Condition 1
      !node.parentId &&                             // Condition 2
      !nodeIsChildInAnotherArray(node.id, sopNodes) // Condition 3
    )
    .map(node => node.id);
};

<<<<<<< HEAD
export const getElkLayoutOptions = (
  verticalNodeSpacing: number = 40, // Corresponds to 'elk.layered.spacing.nodeNodeBetweenLayers' for DOWN direction
  horizontalBranchSpacing: number = 40, // Corresponds to 'elk.layered.spacing.nodeNodeBetweenLayers' for RIGHT direction
  siblingInBranchSpacing: number = 30   // Corresponds to 'elk.spacing.nodeNode' for RIGHT direction
) => {
  const rootLayout: ElkNode['layoutOptions'] = {
    'elk.algorithm': 'layered',
    'elk.direction': 'DOWN',
    'elk.alignment': 'CENTER',
    'elk.layered.spacing.nodeNodeBetweenLayers': String(verticalNodeSpacing),
    'elk.hierarchyHandling': 'INCLUDE_CHILDREN',
    'elk.layered.edgeRouting': 'ORTHOGONAL',
  };

  const branchLayout: ElkNode['layoutOptions'] = {
    'elk.direction': 'RIGHT',
    'elk.layered.spacing.nodeNodeBetweenLayers': String(horizontalBranchSpacing), // Parent to first child in branch
    'elk.spacing.nodeNode': String(siblingInBranchSpacing), // Between sibling children in branch
    'elk.hierarchyHandling': 'INCLUDE_CHILDREN', 
    'elk.layered.edgeRouting': 'ORTHOGONAL',
  };

  return { rootLayout, branchLayout };
};

export const transformSopToElkInput = (
  sopDocument: SOPDocument,
  layoutOptionsConfig: { rootLayout: ElkNode['layoutOptions'], branchLayout: ElkNode['layoutOptions'] }
): { elkNodes: CustomElkNode[], elkEdges: CustomElkEdge[] } => {
  if (!sopDocument?.public) {
    return { elkNodes: [], elkEdges: [] };
  }

  const { triggers, nodes: sopNodesFromDoc, edges: sopEdgesFromDoc } = sopDocument.public;
  const elkNodes: CustomElkNode[] = [];
  const elkEdges: CustomElkEdge[] = [];

  // 1. Create ELK nodes from sopDocument.public.triggers
  triggers.forEach((trigger, index) => {
    const triggerData: CustomElkNodeData = {
      ...trigger, 
      label: trigger.description || trigger.type, 
      isTrigger: true, 
      type: 'trigger' // Essential for ReactFlow nodeTypes mapping
    };
    elkNodes.push({
      id: `trigger-${trigger.type}-${index}`,
      width: 208, 
      height: 112,
      data: triggerData, // ASSIGN CustomElkNodeData
      layoutOptions: { ...layoutOptionsConfig.rootLayout }, 
    });
  });

  // 2. Create ELK nodes from sopDocument.public.nodes (AppSOPNode[])
  sopNodesFromDoc.forEach(appNode => {
    let nodeWidth = 240; 
    let nodeHeight = 80;  

    if (appNode.type === 'end') {
      nodeWidth = 208; nodeHeight = 112;
    } else if (appNode.type === 'decision') {
      nodeWidth = 208; nodeHeight = 104;
    }
    
    // Ensure all necessary fields for CustomElkNodeData are present
    const nodeData: CustomElkNodeData = {
        ...appNode, // Spreads all AppSOPNode properties
        // type is already in appNode, label is appNode.label
        // title and description can be mapped if needed for display consistency
        title: appNode.label, 
        description: appNode.intent || appNode.context,
        // isTrigger, isExpanded, onToggleCollapse will be added in SOPFlowView if needed before passing to ReactFlow
    };

    elkNodes.push({
      id: appNode.id,
      width: nodeWidth,
      height: nodeHeight,
      data: nodeData, // ASSIGN CustomElkNodeData
      layoutOptions: appNode.isBranchRoot ? { ...layoutOptionsConfig.branchLayout } : { ...layoutOptionsConfig.rootLayout },
    });
  });

  // 3. Create ELK edges from sopDocument.public.edges (SOPEdge[])
  sopEdgesFromDoc.forEach((edge, index) => {
    elkEdges.push({
      id: edge.id || `e-${edge.source}-${edge.target}-${index}`,
      sources: [edge.source],
      targets: [edge.target],
      data: { label: edge.condition, animated: edge.animated }, 
    });
  });

  // 4. Create edges from Trigger nodes to actual start SOPNodes
  const actualStartNodeIds = getFlowStartNodeIds(sopNodesFromDoc, sopEdgesFromDoc);
  elkNodes.filter(en => en.data?.isTrigger).forEach(triggerElkNode => {
    actualStartNodeIds.forEach(startNodeId => {
      elkEdges.push({
        id: `e-${triggerElkNode.id!}-to-${startNodeId}`,
        sources: [triggerElkNode.id!], 
        targets: [startNodeId],
        // No specific data for these edges unless needed
      });
    });
  });

  // 5. Connect SOPNodes with parentId if not covered 
  const elkTargetNodeIds = new Set(elkEdges.flatMap(edge => edge.targets));
  sopNodesFromDoc.forEach(sopNode => {
    if (sopNode.parentId && !elkTargetNodeIds.has(sopNode.id)) {
      const edgeAlreadyExists = elkEdges.some(
        edge => edge.sources.includes(sopNode.parentId!) && edge.targets.includes(sopNode.id)
      );
      if (!edgeAlreadyExists) {
        elkEdges.push({
          id: `e-parent-${sopNode.parentId}-to-${sopNode.id}`,
          sources: [sopNode.parentId!],
          targets: [sopNode.id],
          // No specific data for these edges unless needed
        });
      }
    }
  });
  return { elkNodes, elkEdges };
};

// Remove or comment out the old transformSopToFlowData function
/*
=======
// Helper function to check if a specific known problematic edge exists
// This is a temporary solution for mocksop.json specifically
const hasProblematicCrossEdge = (sopEdgesFromDoc: AppSOPEdge[]): boolean => {
  const problematicEdges = [
    { source: 'L1_C9_A1_set_last_interaction_date', target: 'L1_process_emails' },
    // Add other known problematic edges here
  ];
  
  return problematicEdges.some(problematicEdge => 
    sopEdgesFromDoc.some(edge => 
      edge.source === problematicEdge.source && edge.target === problematicEdge.target
    )
  );
};

>>>>>>> f86ab74d
export const transformSopToFlowData = (
  sopDocument: SOPDocument
): { flowNodes: FlowNode[]; flowEdges: FlowEdge[] } => {
  if (!sopDocument || !sopDocument.public) {
    return { flowNodes: [], flowEdges: [] };
  }

  const { triggers, nodes: originalSopNodes, edges: sopEdgesFromDoc } = sopDocument.public;

  // Create a deep copy for modification for this test
  let sopNodesFromDoc: AppSOPNode[] = JSON.parse(JSON.stringify(originalSopNodes));

  // Check if this is a known problematic SOP (like mocksop.json)
  const hasComplexStructure = hasProblematicCrossEdge(sopEdgesFromDoc);
  
  // For mocksop.json and similar complex SOPs, apply a more aggressive flattening
  if (hasComplexStructure) {
    console.log("[SOP-UTILS] Detected complex SOP with cross-boundary edges. Using flattened layout.");
    
    // Find and remove problematic parent-child relationships
    sopNodesFromDoc.forEach(node => {
      // For live SOP, temporarily remove all nested children
      if (node.children && node.children.length > 0) {
        console.log(`[SOP-UTILS] Temporarily flattening children for node ${node.id} in complex SOP`);
        node.children = [];
        node.childNodes = [];
      }
    });
  } else {
    // For test cases, just handle the known L1_C9_conditional_routing issue
    const l1c9NodeIndex = sopNodesFromDoc.findIndex(node => node.id === 'L1_C9_conditional_routing');
    if (l1c9NodeIndex > -1) {
      console.log("[SOP-UTILS-DEBUG] Temporarily removing children from L1_C9_conditional_routing for Dagre safety test.");
      sopNodesFromDoc[l1c9NodeIndex].children = []; // Remove references in 'children' array
      sopNodesFromDoc[l1c9NodeIndex].childNodes = []; // Clear actual childNodes objects
    }
    
    // Also, ensure L1_C9_A1_set_last_interaction_date (if it exists as a top-level node after reparenting) 
    // doesn't incorrectly get L1_process_emails as a parent if its original parent L1_C9_conditional_routing is altered.
    const l1ProcessEmailsNodeIndex = sopNodesFromDoc.findIndex(node => node.id === 'L1_process_emails');
    if (l1ProcessEmailsNodeIndex > -1 && sopNodesFromDoc[l1ProcessEmailsNodeIndex].childNodes) {
        sopNodesFromDoc[l1ProcessEmailsNodeIndex].childNodes = sopNodesFromDoc[l1ProcessEmailsNodeIndex].childNodes?.filter(
            child => child.id !== 'L1_C9_A1_set_last_interaction_date'
        );
        if (sopNodesFromDoc[l1ProcessEmailsNodeIndex].children) {
          sopNodesFromDoc[l1ProcessEmailsNodeIndex].children = sopNodesFromDoc[l1ProcessEmailsNodeIndex].children?.filter(
              childId => childId !== 'L1_C9_A1_set_last_interaction_date'
          );
        }
    }
  }

  let flowNodes: FlowNode[] = [];
  let reactFlowEdges: FlowEdge[] = [];

  const sopNodeMap = new Map<string, AppSOPNode>();
  sopNodesFromDoc.forEach(node => sopNodeMap.set(node.id, node));

  // Build an index of edges for quick lookup: "sourceId|targetId"
  const edgeIndex = new Set<string>();
  sopEdgesFromDoc.forEach(edge => {
    edgeIndex.add(`${edge.source}|${edge.target}`);
    edgeIndex.add(`${edge.target}|${edge.source}`); // For checking both directions
  });

  const compoundParentData = new Map<string, { width: number; height: number; isSafeToRenderAsCompound: boolean }>();

  // First pass: Identify potential compound parents, calculate their dimensions,
  // and determine if it's safe to render them as compound.
  sopNodesFromDoc.forEach(appNode => {
    if (appNode.childNodes && appNode.childNodes.length > 0) {
      const childCount = appNode.childNodes.length;
      let estimatedWidth = COMPOUND_NODE_PADDING_X * 2; // Start with padding
      let estimatedHeight = COMPOUND_NODE_PADDING_Y * 2;

      if (childCount > 0) {
        const rows = Math.ceil(childCount / MAX_CHILDREN_PER_ROW_ESTIMATE);
        const cols = Math.min(childCount, MAX_CHILDREN_PER_ROW_ESTIMATE);
        
        estimatedWidth += cols * AVG_CHILD_NODE_WIDTH + (cols > 1 ? (cols - 1) * AVG_NODESEP : 0);
        estimatedHeight += rows * AVG_CHILD_NODE_HEIGHT + (rows > 1 ? (rows - 1) * AVG_RANKSEP : 0);
      }
      // Ensure minimum dimensions
      estimatedWidth = Math.max(estimatedWidth, MIN_COMPOUND_WIDTH);
      estimatedHeight = Math.max(estimatedHeight, MIN_COMPOUND_HEIGHT);

      // Enhanced safety check: 
      // 1. Check for direct edges between parent and direct children
      // 2. Check for edges from any descendant back to this ancestor
      let isSafe = true;

      // Create an array of all descendant node IDs recursively
      const getAllDescendantIds = (node: AppSOPNode): string[] => {
        if (!node.childNodes || node.childNodes.length === 0) return [];
        
        return node.childNodes.reduce((ids: string[], childNode) => {
          return [...ids, childNode.id, ...getAllDescendantIds(childNode)];
        }, []);
      };

      const allDescendantIds = getAllDescendantIds(appNode);
      
      // First check: Direct edges between parent and immediate children
      for (const childSopNode of appNode.childNodes) {
        if (edgeIndex.has(`${appNode.id}|${childSopNode.id}`) || edgeIndex.has(`${childSopNode.id}|${appNode.id}`)) {
          isSafe = false;
          console.warn(`[SOP-UTILS] Unsafe compound parent: ${appNode.id} has direct edge to/from child ${childSopNode.id}. Will not render as compound.`);
          break;
        }
      }

      // Second check: Check if any descendant has an edge to this parent
      if (isSafe) {
        for (const descendantId of allDescendantIds) {
          if (edgeIndex.has(`${descendantId}|${appNode.id}`)) {
            isSafe = false;
            console.warn(`[SOP-UTILS] Unsafe compound parent: ${appNode.id} has edge from descendant ${descendantId}. Will not render as compound.`);
            break;
          }
        }
      }

      // Special case known problematic node
      if (appNode.id === 'L1_process_emails') {
        if (!isSafe) {
          console.warn(`[SOP-UTILS] L1_process_emails detected as unsafe for compound rendering. Using regular layout.`);
        } else {
          console.log(`[SOP-UTILS] L1_process_emails is safe for compound rendering.`);
        }
      }

      compoundParentData.set(appNode.id, { width: estimatedWidth, height: estimatedHeight, isSafeToRenderAsCompound: isSafe });
    }
  });

  // 1. Create ReactFlow nodes from sopDocument.public.triggers
  triggers.forEach((trigger, index) => {
    flowNodes.push({
      id: `trigger-${trigger.type}-${index}`,
      type: 'trigger',
      data: { ...trigger, label: trigger.description || trigger.type },
      position: { x: 0, y: 0 },
    });
  });

  // 2. Create ReactFlow nodes from sopDocument.public.nodes (SOPNode[])
  sopNodesFromDoc.forEach(appNode => {
    let nodeType = 'step'; 
    if (appNode.type === 'end') {
      nodeType = 'end';
    } else if (appNode.type === 'decision') {
      nodeType = 'decision';
    } else if (appNode.type === 'loop') {
      nodeType = 'loop'; 
    }

    // Create a formatted label with ID path if available - REMOVE THIS
    // Let the node components handle the formatting instead
    const flowNodeData: any = { 
      ...appNode, 
      title: appNode.label, 
      description: appNode.intent || appNode.context,
      // parentNodeId: undefined, // Initialize, will be set if it's a child of a safe compound parent
    };

    const parentInfo = compoundParentData.get(appNode.id);
    // Re-enable compound parent detection with proper safety check
    const isActualCompoundParent = parentInfo?.isSafeToRenderAsCompound || false;
    
    // For debugging test-compound.json
    if (appNode.id === 'L1_loop' || appNode.id.startsWith('C') || appNode.parentId === 'L1_loop') {
      console.log(`[TRANSFORM] Node ID: ${appNode.id}, ParentId: ${appNode.parentId}, isActualCompoundParent: ${isActualCompoundParent}`);
    }
    
    if (isActualCompoundParent) {
      // This block will effectively not run due to isActualCompoundParent = false
      flowNodeData.isCollapsible = true;
      flowNodeData.childSopNodeIds = appNode.childNodes ? appNode.childNodes.map(cn => cn.id) : []; 
      if (parentInfo) { 
          flowNodeData.calculatedWidth = parentInfo.width;
          flowNodeData.calculatedHeight = parentInfo.height;
      }
    } else if (appNode.childNodes && appNode.childNodes.length > 0) {
      // Node has children, but will not be a Dagre compound parent.
      // However, if it's a 'loop' type, we might still want it to be visually larger.
      if (nodeType === 'loop') { 
        if (parentInfo) { 
            flowNodeData.calculatedWidth = parentInfo.width; 
            flowNodeData.calculatedHeight = parentInfo.height;
        } else {
            flowNodeData.calculatedWidth = MIN_COMPOUND_WIDTH; // Default large size for loop nodes with children
            flowNodeData.calculatedHeight = MIN_COMPOUND_HEIGHT;
        }
        // Populate childSopNodeIds for the LoopNode component to display the count,
        // even if not a Dagre compound parent.
        flowNodeData.childSopNodeIds = appNode.childNodes.map(cn => cn.id);
      }
      // For other types with children that are not compound (e.g. a 'step' with sub-steps not rendered as compound)
      // we can assign a default calculated size if needed, or let them take standard node sizes.
      // For now, only 'loop' type gets special non-compound sizing if it has children.
    }
    
    const flowNode: FlowNode = {
      id: appNode.id,
      type: nodeType,
      data: flowNodeData,
      position: { x: 0, y: 0 }, 
    };

    // Set parentNode for Dagre compound layout
    if (appNode.parentId) {
        const parentAppNode = sopNodeMap.get(appNode.parentId);
        const parentSafetyInfo = compoundParentData.get(appNode.parentId);
        let isParentSafeForDagre = parentSafetyInfo?.isSafeToRenderAsCompound || false;

        if (parentAppNode && isParentSafeForDagre) {
            flowNode.parentNode = appNode.parentId;
            console.log(`[SOP-UTILS] Setting parentNode: ${appNode.id} with parent ${appNode.parentId}`);
        }
        
        // For test-compound.json, force the parent-child relationships
        if (parentAppNode && (appNode.parentId === 'L1_loop' || appNode.id.startsWith('C'))) {
            flowNode.parentNode = appNode.parentId;
            console.log(`[TEST-COMPOUND] Forcing parent for test: ${appNode.id} -> ${appNode.parentId}`);
        }
        
        // For our new compound-fixed SOP, force the parent-child relationships
        if (parentAppNode && sopDocument.meta.id === 'mocksop-compound-fixed') {
            flowNode.parentNode = appNode.parentId;
            console.log(`[COMPOUND-FIXED] Forcing parent for fixed SOP: ${appNode.id} -> ${appNode.parentId}`);
        }
        
        // For our original structure SOP, force the parent-child relationships
        if (parentAppNode && sopDocument.meta.id === 'mocksop-original-structure') {
            flowNode.parentNode = appNode.parentId;
            console.log(`[ORIGINAL-STRUCTURE] Forcing parent for original structure SOP: ${appNode.id} -> ${appNode.parentId}`);
        }
    }
    
    flowNodes.push(flowNode);
  });

  // 3. Create ReactFlow edges from sopDocument.public.edges (SOPEdge[])
  sopEdgesFromDoc.forEach((edge, index) => {
    const sourceNode = sopNodesFromDoc.find(n => n.id === edge.source);
    const targetNode = sopNodesFromDoc.find(n => n.id === edge.target);
    
    // Determine if this is a decision-related edge
    const isFromDecision = sourceNode?.type === 'decision';
    
    // Normalize common condition values for better visualization
    let edgeLabel = edge.condition;
    if (edgeLabel) {
      // Standardize yes/no variants
      if (/^(yes|true|y|1)$/i.test(edgeLabel)) {
        edgeLabel = 'yes';
      } else if (/^(no|false|n|0)$/i.test(edgeLabel)) {
        edgeLabel = 'no';
      } else if (/^next$/i.test(edgeLabel)) {
        edgeLabel = 'next';
      }
    }
    
    // Add decision path suffix for decision nodes with ID paths
    if (isFromDecision && sourceNode?.id_path && edge.decision_path) {
      // Include source node ID path in the edge label, e.g., "2.3Y"
      edgeLabel = edgeLabel?.toUpperCase() || '';
    }
    
    // Special case for decision path edges to display ID path in label
    const edgeLabelWithPath = (isFromDecision && sourceNode?.id_path && edgeLabel) ? 
      `${edgeLabel}` : 
      edgeLabel;
    
    reactFlowEdges.push({
      id: edge.id || `e-${edge.source}-${edge.target}-${index}`,
      source: edge.source,
      target: edge.target,
      label: edgeLabelWithPath, 
      type: 'custom-edge', 
      animated: edge.animated || false,
      data: {
        condition: !!edgeLabel || isFromDecision,
        fromDecision: isFromDecision,
        sourceType: sourceNode?.type,
        targetType: targetNode?.type,
        sourceIdPath: sourceNode?.id_path,
        decisionPath: edge.decision_path
      }
    });
  });

  // 4. Create edges from Trigger FlowNodes to actual start SOPNodes
  // Use the new getFlowStartNodeIds function
  const actualStartNodeIds = getFlowStartNodeIds(sopNodesFromDoc, sopEdgesFromDoc);
  
  flowNodes.filter(fn => fn.type === 'trigger').forEach(triggerNode => {
    actualStartNodeIds.forEach(startNodeId => {
      const targetNode = sopNodesFromDoc.find(n => n.id === startNodeId);
      
      reactFlowEdges.push({
        id: `e-${triggerNode.id}-to-${startNodeId}`,
        source: triggerNode.id,
        target: startNodeId,
        type: 'custom-edge',
        data: {
          sourceType: 'trigger',
          targetType: targetNode?.type,
        }
      });
    });
  });

  // 5. Connect SOPNodes that have a parentId but are not yet targeted by an existing edge.
  // This ensures that explicit parent-child relationships (like atomic actions)
  // are represented if not already covered by the main `edges` array.
  const currentTargetNodeIds = new Set(reactFlowEdges.map(edge => edge.target));

  sopNodesFromDoc.forEach(sopNode => {
    if (sopNode.parentId && !currentTargetNodeIds.has(sopNode.id)) {
      // Check if an edge from this parentId to this sopNode.id already exists to be super safe,
      // though !currentTargetNodeIds.has(sopNode.id) should mostly cover it.
      const edgeAlreadyExists = reactFlowEdges.some(
        edge => edge.source === sopNode.parentId && edge.target === sopNode.id
      );

      if (!edgeAlreadyExists) {
        const parentNode = sopNodesFromDoc.find(n => n.id === sopNode.parentId);
        
        reactFlowEdges.push({
          id: `e-parent-${sopNode.parentId}-to-${sopNode.id}`,
          source: sopNode.parentId,
          target: sopNode.id,
          type: 'custom-edge',
          data: {
            sourceType: parentNode?.type,
            targetType: sopNode.type,
            isParentChild: true
          }
        });
        // Add to currentTargetNodeIds if we were to loop again, but not strictly necessary here
        // currentTargetNodeIds.add(sopNode.id);
      }
    }
  });

  return { flowNodes, flowEdges: reactFlowEdges };
}; 
*/ <|MERGE_RESOLUTION|>--- conflicted
+++ resolved
@@ -124,137 +124,6 @@
     .map(node => node.id);
 };
 
-<<<<<<< HEAD
-export const getElkLayoutOptions = (
-  verticalNodeSpacing: number = 40, // Corresponds to 'elk.layered.spacing.nodeNodeBetweenLayers' for DOWN direction
-  horizontalBranchSpacing: number = 40, // Corresponds to 'elk.layered.spacing.nodeNodeBetweenLayers' for RIGHT direction
-  siblingInBranchSpacing: number = 30   // Corresponds to 'elk.spacing.nodeNode' for RIGHT direction
-) => {
-  const rootLayout: ElkNode['layoutOptions'] = {
-    'elk.algorithm': 'layered',
-    'elk.direction': 'DOWN',
-    'elk.alignment': 'CENTER',
-    'elk.layered.spacing.nodeNodeBetweenLayers': String(verticalNodeSpacing),
-    'elk.hierarchyHandling': 'INCLUDE_CHILDREN',
-    'elk.layered.edgeRouting': 'ORTHOGONAL',
-  };
-
-  const branchLayout: ElkNode['layoutOptions'] = {
-    'elk.direction': 'RIGHT',
-    'elk.layered.spacing.nodeNodeBetweenLayers': String(horizontalBranchSpacing), // Parent to first child in branch
-    'elk.spacing.nodeNode': String(siblingInBranchSpacing), // Between sibling children in branch
-    'elk.hierarchyHandling': 'INCLUDE_CHILDREN', 
-    'elk.layered.edgeRouting': 'ORTHOGONAL',
-  };
-
-  return { rootLayout, branchLayout };
-};
-
-export const transformSopToElkInput = (
-  sopDocument: SOPDocument,
-  layoutOptionsConfig: { rootLayout: ElkNode['layoutOptions'], branchLayout: ElkNode['layoutOptions'] }
-): { elkNodes: CustomElkNode[], elkEdges: CustomElkEdge[] } => {
-  if (!sopDocument?.public) {
-    return { elkNodes: [], elkEdges: [] };
-  }
-
-  const { triggers, nodes: sopNodesFromDoc, edges: sopEdgesFromDoc } = sopDocument.public;
-  const elkNodes: CustomElkNode[] = [];
-  const elkEdges: CustomElkEdge[] = [];
-
-  // 1. Create ELK nodes from sopDocument.public.triggers
-  triggers.forEach((trigger, index) => {
-    const triggerData: CustomElkNodeData = {
-      ...trigger, 
-      label: trigger.description || trigger.type, 
-      isTrigger: true, 
-      type: 'trigger' // Essential for ReactFlow nodeTypes mapping
-    };
-    elkNodes.push({
-      id: `trigger-${trigger.type}-${index}`,
-      width: 208, 
-      height: 112,
-      data: triggerData, // ASSIGN CustomElkNodeData
-      layoutOptions: { ...layoutOptionsConfig.rootLayout }, 
-    });
-  });
-
-  // 2. Create ELK nodes from sopDocument.public.nodes (AppSOPNode[])
-  sopNodesFromDoc.forEach(appNode => {
-    let nodeWidth = 240; 
-    let nodeHeight = 80;  
-
-    if (appNode.type === 'end') {
-      nodeWidth = 208; nodeHeight = 112;
-    } else if (appNode.type === 'decision') {
-      nodeWidth = 208; nodeHeight = 104;
-    }
-    
-    // Ensure all necessary fields for CustomElkNodeData are present
-    const nodeData: CustomElkNodeData = {
-        ...appNode, // Spreads all AppSOPNode properties
-        // type is already in appNode, label is appNode.label
-        // title and description can be mapped if needed for display consistency
-        title: appNode.label, 
-        description: appNode.intent || appNode.context,
-        // isTrigger, isExpanded, onToggleCollapse will be added in SOPFlowView if needed before passing to ReactFlow
-    };
-
-    elkNodes.push({
-      id: appNode.id,
-      width: nodeWidth,
-      height: nodeHeight,
-      data: nodeData, // ASSIGN CustomElkNodeData
-      layoutOptions: appNode.isBranchRoot ? { ...layoutOptionsConfig.branchLayout } : { ...layoutOptionsConfig.rootLayout },
-    });
-  });
-
-  // 3. Create ELK edges from sopDocument.public.edges (SOPEdge[])
-  sopEdgesFromDoc.forEach((edge, index) => {
-    elkEdges.push({
-      id: edge.id || `e-${edge.source}-${edge.target}-${index}`,
-      sources: [edge.source],
-      targets: [edge.target],
-      data: { label: edge.condition, animated: edge.animated }, 
-    });
-  });
-
-  // 4. Create edges from Trigger nodes to actual start SOPNodes
-  const actualStartNodeIds = getFlowStartNodeIds(sopNodesFromDoc, sopEdgesFromDoc);
-  elkNodes.filter(en => en.data?.isTrigger).forEach(triggerElkNode => {
-    actualStartNodeIds.forEach(startNodeId => {
-      elkEdges.push({
-        id: `e-${triggerElkNode.id!}-to-${startNodeId}`,
-        sources: [triggerElkNode.id!], 
-        targets: [startNodeId],
-        // No specific data for these edges unless needed
-      });
-    });
-  });
-
-  // 5. Connect SOPNodes with parentId if not covered 
-  const elkTargetNodeIds = new Set(elkEdges.flatMap(edge => edge.targets));
-  sopNodesFromDoc.forEach(sopNode => {
-    if (sopNode.parentId && !elkTargetNodeIds.has(sopNode.id)) {
-      const edgeAlreadyExists = elkEdges.some(
-        edge => edge.sources.includes(sopNode.parentId!) && edge.targets.includes(sopNode.id)
-      );
-      if (!edgeAlreadyExists) {
-        elkEdges.push({
-          id: `e-parent-${sopNode.parentId}-to-${sopNode.id}`,
-          sources: [sopNode.parentId!],
-          targets: [sopNode.id],
-          // No specific data for these edges unless needed
-        });
-      }
-    }
-  });
-  return { elkNodes, elkEdges };
-};
-
-// Remove or comment out the old transformSopToFlowData function
-/*
-=======
 // Helper function to check if a specific known problematic edge exists
 // This is a temporary solution for mocksop.json specifically
 const hasProblematicCrossEdge = (sopEdgesFromDoc: AppSOPEdge[]): boolean => {
@@ -270,7 +139,6 @@
   );
 };
 
->>>>>>> f86ab74d
 export const transformSopToFlowData = (
   sopDocument: SOPDocument
 ): { flowNodes: FlowNode[]; flowEdges: FlowEdge[] } => {
